--- conflicted
+++ resolved
@@ -5,13 +5,8 @@
 ;; Author: Alvaro Ramirez https://xenodium.com
 ;; Package-Requires: ((emacs "28.1"))
 ;; URL: https://github.com/xenodium/ready-player
-<<<<<<< HEAD
 ;; Version: 0.32.1
 (defconst ready-player--version "0.32.1")
-=======
-;; Version: 0.31.3
-(defconst ready-player--version "0.31.3")
->>>>>>> c78300c0
 
 ;; This package is free software; you can redistribute it and/or modify
 ;; it under the terms of the GNU General Public License as published by
